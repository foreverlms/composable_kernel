--- conflicted
+++ resolved
@@ -10,11 +10,8 @@
 from codegen.cmake_config import *
 from codegen.ops import (
     fmha_fwd,
-<<<<<<< HEAD
     fmha_fwd_appendkv,
-=======
     fmha_fwd_splitkv,
->>>>>>> 82f3b3d0
     fmha_bwd
 )
 
@@ -24,15 +21,10 @@
     WRITE_BLOBS = 1
 
 handlers = {
-<<<<<<< HEAD
     'fwd'          : (fmha_fwd.list_blobs, fmha_fwd.write_blobs),
     'fwd_appendkv' : (fmha_fwd_appendkv.list_blobs, fmha_fwd_appendkv.write_blobs),
+    'fwd_splitkv'  : (fmha_fwd_splitkv.list_blobs, fmha_fwd_splitkv.write_blobs),
     'bwd'          : (fmha_bwd.list_blobs, fmha_bwd.write_blobs),
-=======
-    'fwd'         : (fmha_fwd.list_blobs, fmha_fwd.write_blobs),
-    'fwd_splitkv' : (fmha_fwd_splitkv.list_blobs, fmha_fwd_splitkv.write_blobs),
-    'bwd'         : (fmha_bwd.list_blobs, fmha_bwd.write_blobs),
->>>>>>> 82f3b3d0
 }
 
 def write_blobs(output_dir: Optional[str], api_list : List[str], kernel_filter : Optional[str], receipt, mask_impl) -> None:
